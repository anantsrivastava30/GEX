--- conflicted
+++ resolved
@@ -11,12 +11,9 @@
 from plotly.subplots import make_subplots
 from datetime import datetime, timedelta, time
 from tradier_api import TradierAPI
-<<<<<<< HEAD
 import networkx as nx
 from pyvis.network import Network
-=======
-from graphviz import Digraph
->>>>>>> 499beb4e
+
 
 def interpret_net_gex(df_net, S, offset=25):
     """
@@ -583,7 +580,6 @@
     return fig
 
 
-<<<<<<< HEAD
 def plot_binomial_tree_pyvis(df):
     """Return an interactive binomial tree diagram as HTML."""
     steps = int(df["step"].max())
@@ -619,22 +615,3 @@
     )
 
     return net.generate_html()
-=======
-def plot_binomial_tree_graphviz(df):
-    """Create a binomial tree diagram using Graphviz and return PNG bytes."""
-    steps = int(df["step"].max())
-    dot = Digraph(format="png")
-    dot.attr(rankdir="LR")
-
-    for row in df.itertuples(index=False):
-        node_id = f"{row.step}_{row.node}"
-        label = f"{row.price:.2f}\n{row.option:.2f}"
-        dot.node(node_id, label)
-
-    for i in range(steps):
-        for j in range(i + 1):
-            dot.edge(f"{i}_{j}", f"{i+1}_{j}")
-            dot.edge(f"{i}_{j}", f"{i+1}_{j+1}")
-
-    return dot.pipe()
->>>>>>> 499beb4e
