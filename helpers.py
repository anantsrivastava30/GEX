import pandas as pd
import numpy as np
from datetime import datetime, timedelta, timezone
import yfinance as yf
import feedparser
import streamlit as st
from zoneinfo import ZoneInfo
import yaml
import os

<<<<<<< HEAD
# Optionally enable thread debugging across the app
if os.getenv("THREAD_DEBUG"):
    try:
        from thread_debug import enable as enable_thread_debug
        enable_thread_debug()
    except Exception as e:  # pragma: no cover - best effort
        print(f"Thread debug failed: {e}")
=======
from tradier_api import TradierAPI
>>>>>>> 09e45ea8

# Load configuration from YAML file
with open(os.path.join(os.path.dirname(__file__), "config.yaml"), "r") as f:
    CONFIG = yaml.safe_load(f)

API_URL = CONFIG.get("tradier", {}).get("api_url", "https://api.tradier.com/v1")

RSS_FEEDS = CONFIG.get("news", {}).get("rss_feeds", [])

TOPICS = CONFIG.get("news", {}).get("topics", [])

def fetch_and_filter_rss(feeds=RSS_FEEDS, topics=TOPICS, limit_per_feed=10):
    """
    Fetch items from each RSS URL, filter by topics in title/summary,
    and return as a combined list of dicts. Skip if the article is older than 30 days.
    """
    results = []
    for url in feeds:
        feed = feedparser.parse(url)
        for entry in feed.entries[:limit_per_feed]:
            text = (entry.get("title", "") + " " + entry.get("summary", "")).lower()
            if any(topic.lower() in text for topic in topics):
                # Parse published timestamp
                if hasattr(entry, "published_parsed"):
                    dt = datetime(*entry.published_parsed[:6], tzinfo=ZoneInfo("UTC"))
                else:
                    dt = datetime.now(tz=ZoneInfo("UTC"))
                # Skip if the article is older than 30 days
                if datetime.now(tz=ZoneInfo("UTC")) - dt > timedelta(days=30):
                    continue
                # Convert to local
                local_dt = dt.astimezone(ZoneInfo("America/Los_Angeles"))
                results.append({
                    "url":   entry.link,
                    "title": entry.title,
                    "link":  entry.link,
                    "source": feed.feed.get("title", url),
                    "date":  local_dt.strftime("%Y-%m-%d %H:%M")
                })
    # sort by date descending and dedupe by title
    seen = set()
    uniq = []
    for art in sorted(results, key=lambda x: x["date"], reverse=True):
        if art["title"] not in seen:
            seen.add(art["title"])
            uniq.append(art)
    return uniq

def get_expirations(ticker, token, include_all_roots=False):
    api = TradierAPI(token, API_URL)
    return api.expirations(ticker, include_all_roots)

def load_options_data(ticker, expirations, token):
    """Fetch option chains and process data for positioning."""
    all_opts = []
    for exp in expirations:
        try:
            chain = get_option_chain(ticker, exp, token, include_all_roots=True)
            for opt in chain:
                opt['expiration_date'] = exp
            all_opts.extend(chain)
        except Exception:
            continue

    if not all_opts:
        return pd.DataFrame()

    df = pd.DataFrame(all_opts)
    if 'greeks' in df.columns:
        greeks_df = pd.json_normalize(df.pop('greeks'))
        df = pd.concat([df, greeks_df], axis=1)
    df['expiration_date'] = pd.to_datetime(df['expiration_date'])
    df['DTE'] = (df['expiration_date'] - datetime.now()).dt.days
    # Compute exposures
    df['GammaExposure'] = df.gamma * df.open_interest * df.contract_size
    df['DeltaExposure'] = df.delta * df.open_interest * df.contract_size
    # Mirror exposures for puts
    df.loc[df.option_type == 'put', ['GammaExposure', 'DeltaExposure']] *= -1
    df['strike'] = df['strike'].astype(float)
    return df


def get_option_chain(ticker, expiration, token, include_all_roots=True):
    api = TradierAPI(token, API_URL)
    return api.option_chain(ticker, expiration, include_all_roots=include_all_roots)


def get_stock_quote(ticker, token):
    api = TradierAPI(token, API_URL)
    data = api.quote(ticker)
    return data.get("last")


def compute_net_gex(chain, spot, offset=20):
    rows = []
    for opt in chain:
        K = opt["strike"]
        if not (spot - offset <= K <= spot + offset):
            continue
        gamma = opt.get("greeks", {}).get("gamma")
        oi = opt.get("open_interest", 0)
        size = opt.get("contract_size", 100)
        if gamma is None:
            continue
        multiplier = 1 if opt["option_type"] == "call" else -1
        rows.append({"Strike": K, "Net GEX": gamma * oi * size * multiplier})
    df = pd.DataFrame(rows)
    return df.groupby("Strike").sum().reset_index().sort_values("Strike")


def compute_iv_skew(chain):
    df = pd.DataFrame(chain)
    if 'greeks' in df.columns:
        greeks_df = pd.json_normalize(df.pop('greeks'))
        df = pd.concat([df, greeks_df], axis = 1)

    calls = df[df['option_type']=='call'][['strike','mid_iv']].rename(columns={'mid_iv':'iv_call'})
    puts  = df[df['option_type']=='put'][['strike','mid_iv']].rename(columns={'mid_iv':'iv_put'})
    skew = pd.merge(calls, puts, on='strike')
    skew['iv_skew'] = skew['iv_put'] - skew['iv_call']
    return skew


def compute_put_call_ratios(df):
    # df = pd.DataFrame(chain)
    vol_r = df[df['option_type']=='put']['volume'].sum() / max(df[df['option_type']=='call']['volume'].sum(), 1)
    oi_r  = df[df['option_type']=='put']['open_interest'].sum() / max(df[df['option_type']=='call']['open_interest'].sum(), 1)
    return vol_r, oi_r


def compute_unusual_spikes(df, top_n=10):
    # df = pd.DataFrame(chain)
    # df['vol_oi'] = df['volume'] / df['open_interest'].replace(0, np.nan)
    # thr = df['vol_oi'].quantile(0.9)
    # return df[df['vol_oi'] >= thr]
    agg = (
        df
        .groupby(['strike', 'option_type'], as_index=False)
        .agg({'volume': 'sum', 'open_interest': 'sum'})
    )

    # 2) Compute volume/open_interest ratio
    agg['vol_oi'] = agg['volume'] / agg['open_interest'].replace(0, np.nan)

    # 3) Pivot so we have separate columns for puts and calls
    pivot = (
        agg
        .pivot(index='strike', columns='option_type', values='vol_oi')
        .fillna(0)
        .rename(columns={'put': 'vol_oi_put', 'call': 'vol_oi_call'})
    )

    # 4) Compute the combined total and select top_n strikes
    pivot['total_vol_oi'] = pivot['vol_oi_put'] + pivot['vol_oi_call']
    spikes = (
        pivot
        .sort_values('total_vol_oi', ascending=False)
        .head(top_n)
        .reset_index()
    )
    return spikes


def compute_greek_exposures(ticker, expirations, tradier_token, offset, spot):
    api = TradierAPI(tradier_token, API_URL)

    rows = []
    for exp in expirations:
        options = api.option_chain(
            ticker,
            exp,
            greeks="true",
            include_all_roots=True,
        )

        for opt in options:
            strike = float(opt.get("strike", 0))
            # filter by spot ± offset
            if not (spot - offset <= strike <= spot + offset):
                continue

            oi   = opt.get("open_interest", 0)
            size = opt.get("contract_size", 100)
            greeks = opt.get("greeks", {})

            gamma = greeks.get("gamma", 0.0) or 0.0
            delta = greeks.get("delta", 0.0) or 0.0
            vega  = greeks.get("vega",  0.0) or 0.0

            rows.append({
                "strike":          strike,
                "option_type":     opt.get("option_type", "").upper(),
                "GammaExposure":   gamma * oi * size,
                "DeltaExposure":   delta * oi * size,
                "VegaExposure":    vega  * oi * size
            })

    df = pd.DataFrame(rows)
    return df

def get_bond_yield_info(ticker="^TYX"):
    """
    Fetch the spot yield and 1d/5d returns for a given Treasury‐yield index via yfinance.
    Default '^TYX' is the CBOE 30-year Treasury yield.
    """
    hist = yf.Ticker(ticker).history(period="10d")["Close"]
    spot = float(hist.iloc[-1])
    ret_1d = (spot / hist.iloc[-2] - 1) * 100
    ret_5d = (spot / hist.iloc[-6] - 1) * 100
    return {
        "symbol":      ticker,
        "spot":        spot,
        "1d_return":   ret_1d,
        "5d_return":   ret_5d
    }

def get_vix_info():
    """
    Returns current VIX spot price plus 1-day and 5-day % changes.
    """
    v = yf.Ticker("^VIX")
    hist = v.history(period="10d")["Close"]  # last 6 trading days
    spot = hist.iloc[-1]
    ret_1d = (spot / hist.iloc[-2] - 1) * 100
    ret_5d = (spot / hist.iloc[-6] - 1) * 100
    return {
        "spot": float(spot),
        "1d_return": float(ret_1d),
        "5d_return": float(ret_5d)
    }

def get_market_snapshot(tradier_token, ticker, expirations, offset=20):
    api = TradierAPI(tradier_token, API_URL)

    payload = {}
    # ── Spot & Quote
    q = api.quote(ticker)
    spot = q.get("last")
    payload["spot"] = spot
    payload["ticker"] = ticker
    payload["expirations"] = expirations
    payload["offset"] = offset
    
    # ── Price History & Returns/RSI
    today = datetime.utcnow().date()
    # fetch at least 14 trading days to compute RSI(14)
    start = today - timedelta(days=30)
    hist = api.history(
        ticker,
        interval="daily",
        start=start.isoformat(),
        end=today.isoformat(),
    )
    df_hist = pd.DataFrame(hist)
    df_hist["date"]  = pd.to_datetime(df_hist["date"])
    df_hist = df_hist.sort_values("date").set_index("date")
    closes = df_hist["close"]
    
    # 1d and 5d returns in %
    payload["returns"] = {
        "1d": (closes.iloc[-1] / closes.iloc[-2] - 1) * 100,
        "5d": (closes.iloc[-1] / closes.iloc[-6] - 1) * 100
    }
    # RSI(14)
    delta = closes.diff()
    gain  = delta.clip(lower=0)
    loss  = -delta.clip(upper=0)
    avg_gain = gain.rolling(14).mean()
    avg_loss = loss.rolling(14).mean()
    rs = avg_gain / avg_loss
    rsi = 100 - (100 / (1 + rs))
    payload["technical"] = {"RSI14": float(rsi.iloc[-1])}

    # ── Volume/OI Spikes by Type 
    chain0    = get_option_chain(ticker, expirations[0], tradier_token, include_all_roots=True)
    df_opts = pd.DataFrame(chain0)  # full chain for first expiry
    spikes  = compute_unusual_spikes(df_opts, top_n=10)
    payload["vol_oi_spikes"] = spikes.to_dict(orient="records")
    
    # # # ── Greek Exposures (all expirations)
    df_greeks = compute_greek_exposures(ticker, expirations, tradier_token, offset=offset, spot=spot)
    payload["greek_exposures"] = {
        g: (
            df_greeks
            .pivot_table(
                index="strike",
                columns="option_type",
                values=g,
                aggfunc="sum"         # collapse duplicates by summing
            )
            .fillna(0)
            .reset_index()
            .to_dict(orient="records")
        )
        for g in ("GammaExposure", "DeltaExposure", "VegaExposure")
    }

    # -- VIX term structure -----------------
    payload["vix"] = get_vix_info()

    # -- Bond yield term structure ----------
    payload["bond_yields"] = {
        "30y": get_bond_yield_info("^TYX"),
        "10y": get_bond_yield_info("^TNX"),
        "5y":  get_bond_yield_info("^FVX"),
    }
    
    # ── Timestamp & Payload Date ────────────────────────────────
    ts = datetime.utcnow()
    payload["timestamp"] = ts.isoformat()
    payload["payload_date"] = ts.strftime("%Y-%m-%d")
    
    return payload

# ─── Helper Functions ──────────────────────────────────────────────────────

def compute_risk_reversal(chain):
    """
    Compute 25Δ risk reversal = IV_put(25Δ) - IV_call(25Δ)
    Uses mid_iv and greeks['delta'] to find closest deltas.
    """
    df = chain
    greeks_df = pd.json_normalize(df.pop('greeks'))
    df['delta']  = df['delta'].astype(float)
    df['mid_iv'] = df['mid_iv'].astype(float)
    
    calls = df[df['option_type']=='call']
    puts  = df[df['option_type']=='put']
    # find closest to +0.25 and -0.25
    call_25 = calls.iloc[(calls['delta'] - 0.25).abs().argsort()[:1]]
    put_25  = puts.iloc[(puts['delta'] + 0.25).abs().argsort()[:1]]
    
    iv_call_25 = float(call_25['mid_iv'])
    iv_put_25  = float(put_25['mid_iv'])
    return iv_put_25 - iv_call_25


def compute_butterfly_skew(chain, spot):
    """
    Compute simple butterfly = (OTM_put_iv + OTM_call_iv)/2 - ATM_iv.
    OTM strikes = nearest wings ± distance from ATM strike.
    """
    df = chain
    df['strike']  = df['strike'].astype(float)
    df['mid_iv']  = df['mid_iv'].astype(float)
    
    # ATM strike = nearest to spot
    atm_strike = df.iloc[(df['strike'] - spot).abs().argsort()[:1]]['strike'].iloc[0]
    # pick wings two strikes away
    strikes = sorted(df['strike'].unique())
    idx = strikes.index(atm_strike)
    wing_offset = 2  # two steps away
    low_wing  = strikes[max(0, idx-wing_offset)]
    high_wing = strikes[min(len(strikes)-1, idx+wing_offset)]
    
    iv_atm  = df[(df['strike']==atm_strike) & (df['option_type']=='call')]['mid_iv'].mean()
    iv_low  = df[(df['strike']==low_wing)  & (df['option_type']=='put')]['mid_iv'].mean()
    iv_high = df[(df['strike']==high_wing) & (df['option_type']=='call')]['mid_iv'].mean()
    
    return ((iv_low + iv_high)/2) - iv_atm


def compute_term_structure_slope(tradier_token, ticker, expirations, spot, offset):
    """
    Compute term structure slope = IV_near - IV_far for your ±offset strikes.
    Uses the first and last in expirations list.
    """
    api = TradierAPI(tradier_token, API_URL)
    ivs = []
    for exp in [expirations[0], expirations[-1]]:
        resp = api.option_chain(
            ticker,
            exp,
            greeks="false",
            include_all_roots=True,
        )
        df = pd.DataFrame(resp)
        greeks_df = pd.json_normalize(df.greeks)
        df = pd.concat([df, greeks_df], axis=1)
        df['strike']  = df['strike'].astype(float)
        df['mid_iv']  = df['mid_iv'].astype(float)
        df = df[(df['strike']>=spot-offset)&(df['strike']<=spot+offset)]
        ivs.append(df['mid_iv'].mean())
    return ivs[0] - ivs[1]


def compute_avg_spread(chain, spot, offset):
    """
    Compute average % bid-ask spread for strikes within ±offset of spot.
    """
    df = chain
    df = df[(df['strike']>=spot-offset)&(df['strike']<=spot+offset)]
    # midprice and spread pct
    df['mid']   = (df['bid'] + df['ask'])/2
    df['spread_pct'] = (df['ask'] - df['bid']) / df['mid']
    return float(df['spread_pct'].mean())

# ─── Integration into Payload ──────────────────────────────────────────────

def augment_payload_with_extras(payload, tradier_token, ticker, expirations, offset, spot):
    """
    Adds risk reversal, butterfly skew, term structure slope, and avg spread
    to an existing payload dict.
    """
    # use first expiration's chain
    api = TradierAPI(tradier_token, API_URL)
    all_opts = []
    for exp in expirations:
        chain0 = api.option_chain(
            ticker,
            exp,
            greeks="true",
            include_all_roots=True,
        )
        all_opts.extend(chain0)
    
    df = pd.DataFrame(all_opts)
    greeks_df = pd.json_normalize(df.greeks)
    df = pd.concat([df, greeks_df], axis=1)
    df['expiration_date'] = pd.to_datetime(df['expiration_date'])
    df['DTE'] = (df['expiration_date'] - datetime.now()).dt.days

    payload["risk_reversal_25"]    = compute_risk_reversal(df)
    payload["butterfly_skew"]      = compute_butterfly_skew(df, spot)
    # payload["term_structure_slope"]= compute_term_structure_slope(
    #                                     tradier_token, ticker, expirations, spot, offset
                                    #  )
    payload["avg_bid_ask_spread"]  = compute_avg_spread(df, spot, offset)

    return payload<|MERGE_RESOLUTION|>--- conflicted
+++ resolved
@@ -8,7 +8,7 @@
 import yaml
 import os
 
-<<<<<<< HEAD
+
 # Optionally enable thread debugging across the app
 if os.getenv("THREAD_DEBUG"):
     try:
@@ -16,9 +16,9 @@
         enable_thread_debug()
     except Exception as e:  # pragma: no cover - best effort
         print(f"Thread debug failed: {e}")
-=======
+
 from tradier_api import TradierAPI
->>>>>>> 09e45ea8
+
 
 # Load configuration from YAML file
 with open(os.path.join(os.path.dirname(__file__), "config.yaml"), "r") as f:
