--- conflicted
+++ resolved
@@ -103,7 +103,6 @@
     return data.get("last")
 
 
-<<<<<<< HEAD
 def _historical_spread_pct(ticker: str, token: str, days: int = 5) -> Optional[float]:
     """Return average daily high/low spread pct over the past `days`."""
     api = TradierAPI(token, API_URL)
@@ -116,9 +115,6 @@
     df["spread_pct"] = (df["high"] - df["low"]) / ((df["high"] + df["low"]) / 2)
     return float(df["spread_pct"].iloc[:-1].mean())
 
-
-=======
->>>>>>> d9769dd4
 def get_liquidity_metrics(ticker, token):
     """Return volume, bid-ask spread pct and order book depth for a stock."""
     api = TradierAPI(token, API_URL)
@@ -140,19 +136,13 @@
     except Exception:
         pass
 
-<<<<<<< HEAD
     hist_spread = _historical_spread_pct(ticker, token)
 
-=======
->>>>>>> d9769dd4
     return {
         "volume": volume,
         "bid_ask_spread_pct": spread_pct,
         "order_book_depth": depth,
-<<<<<<< HEAD
         "avg_spread_pct": hist_spread,
-=======
->>>>>>> d9769dd4
     }
 
 
